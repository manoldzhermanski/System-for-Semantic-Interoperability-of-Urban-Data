import requests
import sys
import os
import json
import time
import codecs
from urllib.parse import unquote

script_dir = os.path.dirname(os.path.abspath(__file__))
project_root = os.path.abspath(os.path.join(script_dir, '..'))

if project_root not in sys.path:
    sys.path.insert(0, project_root)

from typing import List, Dict, Any
from gtfs_static.gtfs_static_utils import gtfs_static_get_ngsi_ld_data
from json_ld.json_ld_utils import json_ld_get_ngsi_ld_data

ORION_LD_URL = "http://localhost:1026/ngsi-ld/v1/entities"
ORION_LD_BATCH_CREATE_URL = "http://localhost:1026/ngsi-ld/v1/entityOperations/create"
ORION_LD_BATCH_DELETE_URL = "http://localhost:1026/ngsi-ld/v1/entityOperations/delete"
ORION_LD_BATCH_UPDATE_URL = "http://localhost:1026/ngsi-ld/v1/entityOperations/upsert?options=update"
HEADERS = {
    "Content-Type": "application/json",
    "Link": '<https://manoldzhermanski.github.io/System-for-Semantic-Interoperability-of-Urban-Data/gtfs_static/gtfs_static_context.jsonld>; rel="http://www.w3.org/ns/json-ld#context"; type="application/ld+json"'
}

def orion_ld_define_header(keyword: str) -> dict[str, str]:
    """
    Define headers for Orion-LD requests based on the provided keyword.
    Args:
        keyword (str): Keyword to determine the type of headers to return.
    Returns:
        dict[str, str]: Headers dictionary for the specified keyword.
    """
    if keyword == "gtfs_static":
        return {
            "Content-Type": "application/json",
            "Link": '<https://manoldzhermanski.github.io/System-for-Semantic-Interoperability-of-Urban-Data/gtfs_static/gtfs_static_context.jsonld>; rel="http://www.w3.org/ns/json-ld#context"; type="application/ld+json"'
        }
    elif keyword == "pois":
        return {
            "Content-Type": "application/json",
            "Link": '<https://raw.githubusercontent.com/smart-data-models/dataModel.PointOfInterest/master/context.jsonld>; rel="http://www.w3.org/ns/json-ld#context"; type="application/ld+json"'
        }
    else:
        return {
            "Content-Type": "application/json",
            "Link": '<https://uri.etsi.org/ngsi-ld/v1/ngsi-ld-core-context.jsonld>; rel="http://www.w3.org/ns/json-ld#context"; type="application/ld+json"'
        }

# POST Requests

def orion_ld_post_batch_request(batch_ngsi_ld_data: List[Dict[str, Any]]) -> None:
    """
    Send a POST request to ORION-LD's endpoint for batch create of entities.
    Args:
        batch_ngsi_ld_data (List[Dict[str, Any]]): List of entities in NGSI-LD format to be created in a batch.
    Returns:
        None: The function does not return anything, but prints the result of the POST request.
    """
    # Get ids of the entities from the batch
    entities_ids = [entity['id'] for entity in batch_ngsi_ld_data]

    # Concatenate them with '\n'
    entities_ids = "\n".join(entities_ids)
    try:
        # Send a POST request to ORION-LD's endpoint for batch create where we the data is already in NGSI-LD format
        response = requests.post(ORION_LD_BATCH_CREATE_URL, json=batch_ngsi_ld_data, headers=HEADERS)

        # If successful, report which enteties were created
        if response.status_code == 201:
            print(f"Created batch of {len(batch_ngsi_ld_data)} entities:\n{entities_ids}\n")
        # If failed, explain why
        else:
            print(f"Failed to create entities {response.status_code} {response.text}")
    except  requests.exceptions.RequestException as e:
        print(f" Batch POST Request Error: {e}")
    

def orion_ld_batch_load_to_context_broker(ngsi_ld_data: List[Dict[str, Any]], batch_size: int = 1000, delay: float = 0.1) -> None:
    """    Load entities in NGSI-LD format to the context broker in batches.
    Args:
        ngsi_ld_data (List[Dict[str, Any]]): List of entities in NGSI-LD format to be loaded.
        batch_size (int): Number of entities to be sent in each batch. Default is 1000.
        delay (float): Delay in seconds between each batch request. Default is 0.1 seconds.
    Returns:
        None: The function does not return anything, but prints the result of each batch request.
    """
    # Create batches of the NGSI-LD data and send them to the context broker
    for i in range(0, len(ngsi_ld_data), batch_size):
        
        batch = ngsi_ld_data[i: i + batch_size]
        orion_ld_post_batch_request(batch)
        
        # delay the POST Request, so to not break the Orion-LD architecture
        time.sleep(delay)
        
# GET functions

def orion_ld_get_entity_by_id(entity_id: str) -> List[Dict[str, Any]]:
    """
    Send GET request for a specific entity based on its ID
    Args:
        entity_id (str): Entity ID

    Returns:
        List[Dict[str, Any]]: Entity Data in JSON format
    """
    
    try:
        # Send GET request to Orion-LD by modifying the API request to point to the specific entity ID
        response = requests.get(f'{ORION_LD_URL}/{entity_id}', headers=HEADERS)

        # Raise an exception if the request was unsuccessful
        response.raise_for_status()

        # Parse the JSON response
        data = response.json()

        # For every dictionary value in the data, check if it has a "value" key and if its value is a string.
        # If so, decode it using unicode_escape to handle any escaped characters (like cyrilic).
        for entity in data:
            for v in entity.values():
                if isinstance(v, dict) and "value" in v and isinstance(v["value"], str):
                    v["value"] = codecs.decode(v["value"], 'unicode_escape')

        # Return the data after the transformation
        return data
    except requests.exceptions.RequestException as e:
        print(f"Error when sending GET request: {e}")

        # If an exception is raised, return []
        return []


def orion_ld_get_entities_by_type(entity_type: str) -> List[Dict[str, Any]]:
    """
    Send GET Request for all entities of a specific entity type.
    Orion-LD allows to GET 1000 entities at a time - configured though the limit parameter
    Orion-LD  allows to choose from what index to start getting entities - configured through the offset parameter
    IMPORTANT: Orion-LD allows to GET up to 34 000 entities total. Use this function more as a helper function.
    Args:
        entity_type (str): Entity Type.
    Returns:
        List[Dict[str, Any]]: List of entities of the specified type
    """
    # List to store all entities
    all_entities = []

    # Current index from which to start getting entitites
    offset = 0
    limit = 1000

    # While there are entities of the desired type, get 1000 at a time
    while True:
        params = {
            "type": entity_type,
            "limit": limit,
            "offset": offset
            }
        try:
            # Send a GET request to extract entities of type 'entity_type'
            response = requests.get(f'{ORION_LD_URL}', headers=HEADERS, params=params)
            # Raise exception, if unsuccessful
            response.raise_for_status()

            # Parse the JSON response
            data = response.json()

            # If data is empty, that means all entities are fetched thus break loop
            if not data:
                break

            # For every dictionary in the data list, check its values for a "value" key that is a string.
            # If so, decode it using unicode_escape to handle any escaped characters (like cyrilic).
            for entity in data:
                for v in entity.values():
                    if isinstance(v, dict) and "value" in v and isinstance(v["value"], str):
                        v["value"] = codecs.decode(v["value"], 'unicode_escape')

            # Append entities
            all_entities.extend(data)

            # Update index for getting entities
            offset += limit
        except requests.exceptions.RequestException as e:
            print(f"Error when sending GET request: {e}")
        
    # Return all entities
    return all_entities


def orion_ld_get_entities_by_query_expression(entity_type: str, query_expression: str) -> List[Dict[str, Any]]:
    """
    Send a GET request for specific Entity type and filter it with a query expression.
    Automatically converts any non-ASCII characters in the query to Unicode escape format.
    Orion-LD allows to GET 1000 entities at a time - configured though the limit parameter
    Orion-LD  allows to choose from what index to start getting entities - configured through the offset parameter
    Args:
        entity_type (str): Entity Type.
        query_expression (str): Expression to filter out the entities.

    Returns:
        List[Dict[str, Any]]: List of filtered entities.
    """
    # Decode the URL-encoded strings, living is as the original variant
    decoded_query_expression = unquote(query_expression)
    
    # Turn all non-ASCII symbols into escape sequences which are then turned into a string.
    # This is needed to allow to send query expressions that contain cyrilic.
    # Orion-LD stores the cyrilic values as escape sequences
    escaped_query_expression = decoded_query_expression.encode('unicode_escape').decode('ascii')
    
    # List to store all entities
    all_entities = []

    # Current index from which to start getting entitites
    offset = 0

    # While there are entities that satisfy the query request, get 1000 at a time
    while True:

        params = {
            "type": entity_type,
            "q": escaped_query_expression,
            "offset": offset,
            "limit": 1000
        }

        try:
            # Send a GET request with the query expression and starting index
            response = requests.get(ORION_LD_URL, headers=HEADERS, params=params)

            # Raise exception, if unsuccessful
            response.raise_for_status()

            # Parse the JSON response
            data = response.json()
            
            # If data is empty, that means all entities are fetched thus break loop
            if not data:
                break

            # For every dictionary value in the data, check if it has a "value" key and if its value is a string.
            # If so, decode it using unicode_escape to handle any escaped characters (like cyrilic).
            for entity in data:
                for v in entity.values():
                    if isinstance(v, dict) and "value" in v and isinstance(v["value"], str):
                        v["value"] = codecs.decode(v["value"], 'unicode_escape')

            # Append enitites
            all_entities.append(data)

            # Update index for getting entities
            offset += 1000

        except requests.exceptions.RequestException as e:
            print(f"Error when sending GET request: {e}")
    
    # Return all entities
    return all_entities


def orion_ld_get_attribute_values_from_etities(entity_ids: List[str], attribute_list: List[str]) -> List[Dict[str, Any]]:
    """
    Send a GET request to fetch specific entitis and filter their attributes
    Args:
        entity_ids List[str]:  List of specific entities to be fetched.
        attribute_list: List[str]: Attributes that to be filtered from the fetched entities.

    Returns:
        List[Dict[str, Any]]: List of filtered entities.
    """
    # Concatenate the enitities' ids and attribute list which we want to extract
    entities = ",".join(entity_ids)
    attributes = ",".join(attribute_list)

    try:
        # Send GET request to get the attributes for the enitites
        response = requests.get(f'{ORION_LD_URL}/?id={entities}&attrs={attributes}', headers=HEADERS)

        # Raise exception, if unsuccessful
        response.raise_for_status()

        # Parse the JSON response
        return response.json()
    except requests.exceptions.RequestException as e:
        print(f"Error when sending GET request: {e}")

        # If exception is raised, return []
        return []


def orion_ld_get_count_of_entities_by_type(entity_type: str) -> int:
    """
    Returns the number of NGSI-LD entities of a given entity type from Orion-LD.

    Args:
        entity_type (str): Short type name as defined in your JSON-LD context
    Returns:
        int: Number of entities of the specified type.
    """
    # Limit is 0, just so it doesn't return an entity
    # We set the count option, to get the number of enitites of the desired type
    params = {
        "type": entity_type,
        "limit": 0,
        "options": "count"
    }

    try:
        # Send a GET request to get the number of elements of type 'entity_type'
        response = requests.get(ORION_LD_URL, headers=HEADERS, params=params)
        
        # Raise exception, if unsuccessful
        response.raise_for_status()
        
        # Get the value of the key 'NGSILD-Results-Count' and parse it as int.
        # If the key is not found, return 0
        count = int(response.headers.get("NGSILD-Results-Count", 0))
        return count
    
    except requests.RequestException as e:
        print(f"Error getting entity count: {e}")
        return 0
    
# UPDATE functions

def orion_ld_batch_replace_entity_data(batch_ngsi_ld_data: List[Dict[str, Any]]) -> None:
    """
    Send a POST request to ORION-LD's endpoint for batch replace of entities.
    Args:
        batch_ngsi_ld_data (List[Dict[str, Any]]): List of entities in NGSI-LD format to be updated.
    Returns:
        None: The function does not return anything, but prints the result of the POST request.
    """
    # Get ids of the entities from the batch
    entities_ids = [entity['id'] for entity in batch_ngsi_ld_data]

    # Concatenate them with '\n'
    entities_ids = "\n".join(entities_ids)
    try:
        # Send a POST request to ORION-LD's endpoint for batch create where we the data is already in NGSI-LD format
        response = requests.post(ORION_LD_BATCH_UPDATE_URL, json=batch_ngsi_ld_data, headers=HEADERS)

        # If successful, report which enteties were created
        if response.status_code == 201:
            print(f"Replaced entity data for the following {len(batch_ngsi_ld_data)} entities:\n{entities_ids}\n")
        # If failed, explain why
        else:
            print(f"Failed to replace entity data {response.status_code} {response.text}")
    except  requests.exceptions.RequestException as e:
        print(f"POST Request Error: {e}")
# DELETE functions

def orion_ld_delete_entity(entity_id: str) -> None:
    """
    Delete an entity by its id
    Args:
        entity_id (str): ID of an NGSI-LD enity
    """
    
    try:
        # Send a DELETE request to Orion-LD to delete the entity with the specified ID
        response = requests.delete(f"{ORION_LD_URL}/{entity_id}", headers=HEADERS)
        
        # Raise exception, if unsuccessful
        response.raise_for_status()
        
        print(f"Deleted entity with id: {entity_id}")
    except requests.exceptions.RequestException as e:
        print(f"Error when sending DELETE request for entity {entity_id}: {e}")

def orion_ld_batch_delete_entities_by_type(entity_type: str) -> None:
    
    # Get number of entities
    entity_count = orion_ld_get_count_of_entities_by_type(entity_type)
    print(f'Total entities: {entity_count}')
    
    while entity_count != 0:
        # Will return max 34 000 entities in 1 function call
        # Experimentally found
        entities = orion_ld_get_entities_by_type(entity_type)
        
        # Get a list of the entities ID
        entity_ids = [entity['id'] for entity in entities]
        
        # Split entity_ids into batches of max 1000
        batch_size = 1000
        batches = [entity_ids[i:i + batch_size] for i in range(0, len(entity_ids), batch_size)]
        
        for batch in batches:
            try:
                # Send a Batch Delete request to Orion-LD with the IDs in the current batch
                response = requests.post(ORION_LD_BATCH_DELETE_URL, json=batch, headers=HEADERS)
                
                # Raise exception, if unsuccessful
                response.raise_for_status()
                print(f"Deleted batch of {len(batch)} entities of type {entity_type}")
                
            except requests.exceptions.RequestException as e:
                print(f"Batch DELETE Request Error: {e}")
        
        # Update count        
        entity_count = orion_ld_get_count_of_entities_by_type(entity_type)
        print(f'Remaining entities: {entity_count}')


if __name__ == "__main__":
    HEADERS = orion_ld_define_header("gtfs_static")
<<<<<<< HEAD
    ngsi_ld_data = gtfs_static_get_ngsi_ld_data("agency")
=======
    #ngsi_ld_data = gtfs_static_get_ngsi_ld_data("agency")
>>>>>>> 6c0efc67
    
    #ngsi_ld_data = gtfs_static_get_ngsi_ld_data("calendar_dates")

    #ngsi_ld_data = gtfs_static_get_ngsi_ld_data("fare_attributes")

    #ngsi_ld_data = gtfs_static_get_ngsi_ld_data("levels")

    #ngsi_ld_data = gtfs_static_get_ngsi_ld_data("pathways")

    #ngsi_ld_data = gtfs_static_get_ngsi_ld_data("routes")

<<<<<<< HEAD
    #ngsi_ld_data = gtfs_static_get_ngsi_ld_data("shapes")

    #ngsi_ld_data = gtfs_static_get_ngsi_ld_data("stop_times")
    
    #ngsi_ld_data = gtfs_static_get_ngsi_ld_data("stops")
=======
    ngsi_ld_data = gtfs_static_get_ngsi_ld_data("shapes")
    orion_ld_batch_load_to_context_broker(ngsi_ld_data)

    #ngsi_ld_data = gtfs_static_get_ngsi_ld_data("stop_times")
    
    ngsi_ld_data = gtfs_static_get_ngsi_ld_data("stops")
    orion_ld_batch_load_to_context_broker(ngsi_ld_data)
>>>>>>> 6c0efc67
    
    #ngsi_ld_data = gtfs_static_get_ngsi_ld_data("transfers")
    
    #ngsi_ld_data = gtfs_static_get_ngsi_ld_data("trips")
<<<<<<< HEAD

    orion_ld_batch_load_to_context_broker(ngsi_ld_data)
    
=======
    
    HEADERS = orion_ld_define_header("pois")
    
    ngsi_ld_data = json_ld_get_ngsi_ld_data("culture")
    orion_ld_batch_load_to_context_broker(ngsi_ld_data)
    
    ngsi_ld_data = json_ld_get_ngsi_ld_data("heath")
    orion_ld_batch_load_to_context_broker(ngsi_ld_data)
    
    ngsi_ld_data = json_ld_get_ngsi_ld_data("kids")
    orion_ld_batch_load_to_context_broker(ngsi_ld_data)
    
    ngsi_ld_data = json_ld_get_ngsi_ld_data("parks_gardens")
    orion_ld_batch_load_to_context_broker(ngsi_ld_data)
    
    ngsi_ld_data = json_ld_get_ngsi_ld_data("public_transport")
    orion_ld_batch_load_to_context_broker(ngsi_ld_data)
    
    ngsi_ld_data = json_ld_get_ngsi_ld_data("schools")
    orion_ld_batch_load_to_context_broker(ngsi_ld_data)
    
    ngsi_ld_data = json_ld_get_ngsi_ld_data("sport")
    orion_ld_batch_load_to_context_broker(ngsi_ld_data)
    
    ngsi_ld_data = json_ld_get_ngsi_ld_data("other")
    orion_ld_batch_load_to_context_broker(ngsi_ld_data)
    
>>>>>>> 6c0efc67
    #get_request_response = orion_ld_get_entities_by_query_expression("GtfsStop", 'name=="МЕТРОСТАНЦИЯ ОПЪЛЧЕНСКА"')
    #print(json.dumps(get_request_response, indent=2, ensure_ascii=False))

    #get_request_response = orion_ld_get_entity_by_id("urn:ngsi-ld:GtfsRoute:Bulgaria:Sofia:TB25")
    #print(json.dumps(get_request_response, indent=2, ensure_ascii=False))

    #get_request_response = orion_ld_get_attribute_values_from_etities(["urn:ngsi-ld:GtfsStop:TB6408", "urn:ngsi-ld:GtfsStop:A1157"], ["location", "code"])
    #print(json.dumps(get_request_response, indent=2, ensure_ascii=False))

    #get_request_response = orion_ld_get_entities_by_type("GtfsCalendarDateRule")
    #print(len(get_request_response))
    #print(json.dumps(get_request_response, indent=2, ensure_ascii=False))

    #orion_ld_delete_entity("urn:ngsi-ld:GtfsAgency:A")

<<<<<<< HEAD
    #orion_ld_batch_delete_entities_by_type("GtfsCalendarDateRule")
=======
    #orion_ld_batch_delete_entities_by_type("GtfsShape")
>>>>>>> 6c0efc67
    
    #print(orion_ld_get_count_of_entities_by_type("GtfsShape"))

    pass<|MERGE_RESOLUTION|>--- conflicted
+++ resolved
@@ -409,11 +409,7 @@
 
 if __name__ == "__main__":
     HEADERS = orion_ld_define_header("gtfs_static")
-<<<<<<< HEAD
-    ngsi_ld_data = gtfs_static_get_ngsi_ld_data("agency")
-=======
     #ngsi_ld_data = gtfs_static_get_ngsi_ld_data("agency")
->>>>>>> 6c0efc67
     
     #ngsi_ld_data = gtfs_static_get_ngsi_ld_data("calendar_dates")
 
@@ -425,30 +421,17 @@
 
     #ngsi_ld_data = gtfs_static_get_ngsi_ld_data("routes")
 
-<<<<<<< HEAD
-    #ngsi_ld_data = gtfs_static_get_ngsi_ld_data("shapes")
+    ngsi_ld_data = gtfs_static_get_ngsi_ld_data("shapes")
+    orion_ld_batch_load_to_context_broker(ngsi_ld_data)
 
     #ngsi_ld_data = gtfs_static_get_ngsi_ld_data("stop_times")
     
-    #ngsi_ld_data = gtfs_static_get_ngsi_ld_data("stops")
-=======
-    ngsi_ld_data = gtfs_static_get_ngsi_ld_data("shapes")
-    orion_ld_batch_load_to_context_broker(ngsi_ld_data)
-
-    #ngsi_ld_data = gtfs_static_get_ngsi_ld_data("stop_times")
-    
     ngsi_ld_data = gtfs_static_get_ngsi_ld_data("stops")
     orion_ld_batch_load_to_context_broker(ngsi_ld_data)
->>>>>>> 6c0efc67
     
     #ngsi_ld_data = gtfs_static_get_ngsi_ld_data("transfers")
     
     #ngsi_ld_data = gtfs_static_get_ngsi_ld_data("trips")
-<<<<<<< HEAD
-
-    orion_ld_batch_load_to_context_broker(ngsi_ld_data)
-    
-=======
     
     HEADERS = orion_ld_define_header("pois")
     
@@ -476,7 +459,6 @@
     ngsi_ld_data = json_ld_get_ngsi_ld_data("other")
     orion_ld_batch_load_to_context_broker(ngsi_ld_data)
     
->>>>>>> 6c0efc67
     #get_request_response = orion_ld_get_entities_by_query_expression("GtfsStop", 'name=="МЕТРОСТАНЦИЯ ОПЪЛЧЕНСКА"')
     #print(json.dumps(get_request_response, indent=2, ensure_ascii=False))
 
@@ -492,11 +474,7 @@
 
     #orion_ld_delete_entity("urn:ngsi-ld:GtfsAgency:A")
 
-<<<<<<< HEAD
-    #orion_ld_batch_delete_entities_by_type("GtfsCalendarDateRule")
-=======
     #orion_ld_batch_delete_entities_by_type("GtfsShape")
->>>>>>> 6c0efc67
     
     #print(orion_ld_get_count_of_entities_by_type("GtfsShape"))
 
